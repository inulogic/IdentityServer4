--- conflicted
+++ resolved
@@ -1,4 +1,5 @@
-﻿using IdentityServer4.Core.Configuration;
+﻿using IdentityServer4.Core;
+using IdentityServer4.Core.Configuration;
 using IdentityServer4.Core.Endpoints;
 using IdentityServer4.Core.Hosting;
 using IdentityServer4.Core.ResponseHandling;
@@ -9,11 +10,6 @@
 using Microsoft.Extensions.DependencyInjection.Extensions;
 using System;
 using System.Collections.Generic;
-<<<<<<< HEAD
-using IdentityServer4.Core.Hosting;
-using IdentityServer4.Core;
-=======
->>>>>>> 43643087
 
 namespace Microsoft.Extensions.DependencyInjection
 {
@@ -31,7 +27,7 @@
             services.AddInstance(options);
             services.AddTransient<IdentityServerContext>();
 
-            services.AddEndpoints();
+            services.AddEndpoints(options.Endpoints);
             services.AddValidators();
             services.AddResponseGenerators();
 
@@ -41,44 +37,38 @@
             services.AddInMemoryTransientStores();
             services.AddCoreServices();
             
-<<<<<<< HEAD
-            // secret parsers
-            services.AddTransient<SecretParser>();
-            services.AddTransient<ISecretParser, BasicAuthenticationSecretParser>();
-            services.AddTransient<ISecretParser, PostBodySecretParser>();
-
-            // secret validators
-            services.AddTransient<SecretValidator>();
-            services.AddTransient<ISecretValidator, HashedSharedSecretValidator>();
-
-            // endpoints
-            ConfigureEndpoints(services, options);
-
-            // validators
-            services.AddTransient<TokenRequestValidator>();
-            services.AddTransient<ScopeValidator>();
-            services.AddTransient<CustomGrantValidator>();
-            services.AddTransient<ClientSecretValidator>();
-            services.AddTransient<TokenValidator>();
-            services.AddTransient<BearerTokenUsageValidator>();
-            services.AddTransient<ScopeSecretValidator>();
-            services.AddTransient<IntrospectionRequestValidator>();
-
-            // response handlers
-            services.AddTransient<TokenResponseGenerator>();
-            services.AddTransient<UserInfoResponseGenerator>();
-            services.AddTransient<IntrospectionResponseGenerator>();
-=======
             return new IdentityServerBuilder(services);
         }
 
-        public static IServiceCollection AddEndpoints(this IServiceCollection services)
+        public static IServiceCollection AddEndpoints(this IServiceCollection services, EndpointOptions endpoints)
         {
-            services.TryAddTransient<TokenEndpoint>();
-            services.TryAddTransient<DiscoveryEndpoint>();
-            services.TryAddTransient<UserInfoEndpoint>();
-            services.TryAddTransient<IntrospectionEndpoint>();
->>>>>>> 43643087
+            var map = new Dictionary<string, Type>();
+            if (endpoints.EnableTokenEndpoint)
+            {
+                map.Add(Constants.RoutePaths.Oidc.Token, typeof(TokenEndpoint));
+            }
+            if (endpoints.EnableDiscoveryEndpoint)
+            {
+                map.Add(Constants.RoutePaths.Oidc.DiscoveryConfiguration, typeof(DiscoveryEndpoint));
+            }
+            if (endpoints.EnableUserInfoEndpoint)
+            {
+                map.Add(Constants.RoutePaths.Oidc.UserInfo, typeof(UserInfoEndpoint));
+            }
+            if (endpoints.EnableIntrospectionEndpoint)
+            {
+                map.Add(Constants.RoutePaths.Oidc.Introspection, typeof(IntrospectionEndpoint));
+            }
+            if (endpoints.EnableAuthorizeEndpoint)
+            {
+                map.Add(Constants.RoutePaths.Oidc.Authorize, typeof(AuthorizeEndpoint));
+            }
+
+            services.AddInstance<IEndpointRouter>(new EndpointRouter(map));
+            foreach (var item in map)
+            {
+                services.AddTransient(item.Value);
+            }
 
             return services;
         }
@@ -148,42 +138,5 @@
 
             return services;
         }
-
-        private static void ConfigureEndpoints(IServiceCollection services, IdentityServerOptions options)
-        {
-            var map = GetRouterMap(options);
-            services.AddInstance<IEndpointRouter>(new EndpointRouter(map));
-            foreach (var item in map)
-            {
-                services.AddTransient(item.Value);
-            }
-        }
-
-        private static IDictionary<string, Type> GetRouterMap(IdentityServerOptions options)
-        {
-            var map = new Dictionary<string, Type>();
-
-            if (options.Endpoints.EnableTokenEndpoint)
-            {
-                map.Add(Constants.RoutePaths.Oidc.Token, typeof(TokenEndpoint));
-            }
-            if (options.Endpoints.EnableDiscoveryEndpoint)
-            {
-                map.Add(Constants.RoutePaths.Oidc.DiscoveryConfiguration, typeof(DiscoveryEndpoint));
-            }
-            if (options.Endpoints.EnableUserInfoEndpoint)
-            {
-                map.Add(Constants.RoutePaths.Oidc.UserInfo, typeof(UserInfoEndpoint));
-            }
-            if (options.Endpoints.EnableIntrospectionEndpoint)
-            {
-                map.Add(Constants.RoutePaths.Oidc.Introspection, typeof(IntrospectionEndpoint));
-            }
-            if (options.Endpoints.EnableAuthorizeEndpoint)
-            {
-                map.Add(Constants.RoutePaths.Oidc.Authorize, typeof(AuthorizeEndpoint));
-            }
-            return map;
-        }
     }
 }